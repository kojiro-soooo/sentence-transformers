--- conflicted
+++ resolved
@@ -872,13 +872,8 @@
         """
         Creates a simple Transformer + Mean Pooling model and returns the modules
         """
-<<<<<<< HEAD
-        logging.warning(
-            "No sentence-transformers model found with name {}. Creating a new one with MEAN pooling.".format(
-                model_name_or_path))
-=======
+
         logger.warning("No sentence-transformers model found with name {}. Creating a new one with MEAN pooling.".format(model_name_or_path))
->>>>>>> 460238ed
         transformer_model = Transformer(model_name_or_path)
         pooling_model = Pooling(transformer_model.get_word_embedding_dimension(), 'mean')
         return [transformer_model, pooling_model]
